--- conflicted
+++ resolved
@@ -259,7 +259,6 @@
 }
 
 /**
-<<<<<<< HEAD
  * Shifts origin_ (hence also local planning horizon) based on robot displacement from previous origin. Generates a grid of viewpoint positions from this origin.
  * Theoreotically, shifts when robot displacement is >= kRolloverStepsize. However current implementation is kRolloverStepsize/2.
  * 
@@ -268,12 +267,6 @@
  * @param kResolution displacement per grid in each axis. E.g. 1 grid == 0.5m in the x axis
  * @param kRolloverStepsize Split the space into steps each with this size. E.g. 5 grids in x direction will give 80/5
  * @return True if private variable origin_ (hence local planning horizon box) is shifted.
-=======
- * If uninitialized, updates origin based on robot position. Initializes all viewpoints by iterating through all 
- * possible combinations of viewpoint numbers, setting positions of all viewpoints and resetting them.
- * 
- * TODO: this includes a lot of viewpoint math and rollover steps that I'm not sure I'll be able to understand.
->>>>>>> 7f88169c
  */
 bool ViewPointManager::UpdateRobotPosition(const Eigen::Vector3d& robot_position)
 {
@@ -1328,14 +1321,10 @@
 }
 
 /**
-<<<<<<< HEAD
- * Check if each viewpoint candidate is in collision. Maintains a candidate cloud and a in_collision cloud. Construct a graph of the candidates.
-=======
  * Updates view point candidates into the viewpoint candidate cloud or the viewpoint collision cloud. 
  * Generates KD Trees for both clouds, and creates a graph out of the new candidate viewpoints.
  * 
  * @return number of new viewpoint candidates.
->>>>>>> 7f88169c
  */
 int ViewPointManager::GetViewPointCandidate()
 {
