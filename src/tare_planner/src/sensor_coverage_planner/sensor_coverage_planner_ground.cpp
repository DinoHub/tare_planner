/**
 * @file sensor_coverage_planner_ground.cpp
 * @author Chao Cao (ccao1@andrew.cmu.edu)
 * @brief Class that does the job of exploration
 * @version 0.1
 * @date 2020-06-03
 *
 * @copyright Copyright (c) 2021
 *
 */

#include "sensor_coverage_planner/sensor_coverage_planner_ground.h"
#include "graph/graph.h"

namespace sensor_coverage_planner_3d_ns
{
bool PlannerParameters::ReadParameters(ros::NodeHandle& nh)
{
  sub_start_exploration_topic_ =
      misc_utils_ns::getParam<std::string>(nh, "sub_start_exploration_topic_", "/exploration_start");
  sub_state_estimation_topic_ =
      misc_utils_ns::getParam<std::string>(nh, "sub_state_estimation_topic_", "/state_estimation_at_scan");
  sub_registered_scan_topic_ =
      misc_utils_ns::getParam<std::string>(nh, "sub_registered_scan_topic_", "/registered_scan");
  sub_terrain_map_topic_ = misc_utils_ns::getParam<std::string>(nh, "sub_terrain_map_topic_", "/terrain_map");
  sub_terrain_map_ext_topic_ =
      misc_utils_ns::getParam<std::string>(nh, "sub_terrain_map_ext_topic_", "/terrain_map_ext");
  sub_coverage_boundary_topic_ =
      misc_utils_ns::getParam<std::string>(nh, "sub_coverage_boundary_topic_", "/coverage_boundary");
  sub_viewpoint_boundary_topic_ =
      misc_utils_ns::getParam<std::string>(nh, "sub_viewpoint_boundary_topic_", "/navigation_boundary");
  sub_nogo_boundary_topic_ = misc_utils_ns::getParam<std::string>(nh, "sub_nogo_boundary_topic_", "/nogo_boundary");
  pub_exploration_finish_topic_ =
      misc_utils_ns::getParam<std::string>(nh, "pub_exploration_finish_topic_", "exploration_finish");
  pub_runtime_breakdown_topic_ =
      misc_utils_ns::getParam<std::string>(nh, "pub_runtime_breakdown_topic_", "runtime_breakdown");
  pub_runtime_topic_ = misc_utils_ns::getParam<std::string>(nh, "pub_runtime_topic_", "/runtime");
  pub_waypoint_topic_ = misc_utils_ns::getParam<std::string>(nh, "pub_waypoint_topic_", "/way_point");
  pub_momentum_activation_count_topic_ =
      misc_utils_ns::getParam<std::string>(nh, "pub_momentum_activation_count_topic_", "momentum_activation_count");

  // Bool
  kAutoStart = misc_utils_ns::getParam<bool>(nh, "kAutoStart", false);
  kRushHome = misc_utils_ns::getParam<bool>(nh, "kRushHome", false);
  kUseTerrainHeight = misc_utils_ns::getParam<bool>(nh, "kUseTerrainHeight", true);
  kCheckTerrainCollision = misc_utils_ns::getParam<bool>(nh, "kCheckTerrainCollision", true);
  kExtendWayPoint = misc_utils_ns::getParam<bool>(nh, "kExtendWayPoint", true);
  kUseLineOfSightLookAheadPoint = misc_utils_ns::getParam<bool>(nh, "kUseLineOfSightLookAheadPoint", true);
  kNoExplorationReturnHome = misc_utils_ns::getParam<bool>(nh, "kNoExplorationReturnHome", true);
  kUseMomentum = misc_utils_ns::getParam<bool>(nh, "kUseMomentum", false);

  // Double
  kKeyposeCloudDwzFilterLeafSize = misc_utils_ns::getParam<double>(nh, "kKeyposeCloudDwzFilterLeafSize", 0.2);
  kRushHomeDist = misc_utils_ns::getParam<double>(nh, "kRushHomeDist", 10.0);
  kAtHomeDistThreshold = misc_utils_ns::getParam<double>(nh, "kAtHomeDistThreshold", 0.5);
  kTerrainCollisionThreshold = misc_utils_ns::getParam<double>(nh, "kTerrainCollisionThreshold", 0.5);
  kLookAheadDistance = misc_utils_ns::getParam<double>(nh, "kLookAheadDistance", 5.0);
  kExtendWayPointDistanceBig = misc_utils_ns::getParam<double>(nh, "kExtendWayPointDistanceBig", 8.0);
  kExtendWayPointDistanceSmall = misc_utils_ns::getParam<double>(nh, "kExtendWayPointDistanceSmall", 3.0);

  // Int
  kDirectionChangeCounterThr = misc_utils_ns::getParam<int>(nh, "kDirectionChangeCounterThr", 4);
  kDirectionNoChangeCounterThr = misc_utils_ns::getParam<int>(nh, "kDirectionNoChangeCounterThr", 5);

  return true;
}

void PlannerData::Initialize(ros::NodeHandle& nh, ros::NodeHandle& nh_p)
{
  keypose_cloud_ =
      std::make_unique<pointcloud_utils_ns::PCLCloud<PlannerCloudPointType>>(nh, "keypose_cloud", kWorldFrameID);
  registered_scan_stack_ =
      std::make_unique<pointcloud_utils_ns::PCLCloud<pcl::PointXYZ>>(nh, "registered_scan_stack", kWorldFrameID);
  registered_cloud_ =
      std::make_unique<pointcloud_utils_ns::PCLCloud<pcl::PointXYZI>>(nh, "registered_cloud", kWorldFrameID);
  large_terrain_cloud_ =
      std::make_unique<pointcloud_utils_ns::PCLCloud<pcl::PointXYZI>>(nh, "terrain_cloud_large", kWorldFrameID);
  terrain_collision_cloud_ =
      std::make_unique<pointcloud_utils_ns::PCLCloud<pcl::PointXYZI>>(nh, "terrain_collision_cloud", kWorldFrameID);
  terrain_ext_collision_cloud_ =
      std::make_unique<pointcloud_utils_ns::PCLCloud<pcl::PointXYZI>>(nh, "terrain_ext_collision_cloud", kWorldFrameID);
  viewpoint_vis_cloud_ =
      std::make_unique<pointcloud_utils_ns::PCLCloud<pcl::PointXYZI>>(nh, "viewpoint_vis_cloud", kWorldFrameID);
  grid_world_vis_cloud_ =
      std::make_unique<pointcloud_utils_ns::PCLCloud<pcl::PointXYZI>>(nh, "grid_world_vis_cloud", kWorldFrameID);
  exploration_path_cloud_ =
      std::make_unique<pointcloud_utils_ns::PCLCloud<pcl::PointXYZI>>(nh, "bspline_path_cloud", kWorldFrameID);

  selected_viewpoint_vis_cloud_ = std::make_unique<pointcloud_utils_ns::PCLCloud<pcl::PointXYZI>>(
      nh, "selected_viewpoint_vis_cloud", kWorldFrameID);
  exploring_cell_vis_cloud_ =
      std::make_unique<pointcloud_utils_ns::PCLCloud<pcl::PointXYZI>>(nh, "exploring_cell_vis_cloud", kWorldFrameID);
  collision_cloud_ =
      std::make_unique<pointcloud_utils_ns::PCLCloud<pcl::PointXYZI>>(nh, "collision_cloud", kWorldFrameID);
  lookahead_point_cloud_ =
      std::make_unique<pointcloud_utils_ns::PCLCloud<pcl::PointXYZI>>(nh, "lookahead_point_cloud", kWorldFrameID);
  keypose_graph_vis_cloud_ =
      std::make_unique<pointcloud_utils_ns::PCLCloud<pcl::PointXYZI>>(nh, "keypose_graph_cloud", kWorldFrameID);
  viewpoint_in_collision_cloud_ = std::make_unique<pointcloud_utils_ns::PCLCloud<pcl::PointXYZI>>(
      nh, "viewpoint_in_collision_cloud_", kWorldFrameID);
  point_cloud_manager_neighbor_cloud_ =
      std::make_unique<pointcloud_utils_ns::PCLCloud<pcl::PointXYZI>>(nh, "pointcloud_manager_cloud", kWorldFrameID);
  reordered_global_subspace_cloud_ = std::make_unique<pointcloud_utils_ns::PCLCloud<pcl::PointXYZI>>(
      nh, "reordered_global_subspace_cloud", kWorldFrameID);

  planning_env_ = std::make_unique<planning_env_ns::PlanningEnv>(nh, nh_p);
  viewpoint_manager_ = std::make_shared<viewpoint_manager_ns::ViewPointManager>(nh_p);
  local_coverage_planner_ = std::make_unique<local_coverage_planner_ns::LocalCoveragePlanner>(nh_p);
  local_coverage_planner_->SetViewPointManager(viewpoint_manager_);
  keypose_graph_ = std::make_unique<keypose_graph_ns::KeyposeGraph>(nh_p);
  grid_world_ = std::make_unique<grid_world_ns::GridWorld>(nh_p);
  grid_world_->SetUseKeyposeGraph(true);
  visualizer_ = std::make_unique<tare_visualizer_ns::TAREVisualizer>(nh, nh_p);

  initial_position_.x() = 0.0;
  initial_position_.y() = 0.0;
  initial_position_.z() = 0.0;

  cur_keypose_node_ind_ = 0;

  keypose_graph_node_marker_ = std::make_unique<misc_utils_ns::Marker>(nh, "keypose_graph_node_marker", kWorldFrameID);
  keypose_graph_node_marker_->SetType(visualization_msgs::Marker::POINTS);
  keypose_graph_node_marker_->SetScale(0.4, 0.4, 0.1);
  keypose_graph_node_marker_->SetColorRGBA(1.0, 0.0, 0.0, 1.0);
  keypose_graph_edge_marker_ = std::make_unique<misc_utils_ns::Marker>(nh, "keypose_graph_edge_marker", kWorldFrameID);
  keypose_graph_edge_marker_->SetType(visualization_msgs::Marker::LINE_LIST);
  keypose_graph_edge_marker_->SetScale(0.05, 0.0, 0.0);
  keypose_graph_edge_marker_->SetColorRGBA(1.0, 1.0, 0.0, 0.9);

  nogo_boundary_marker_ = std::make_unique<misc_utils_ns::Marker>(nh, "nogo_boundary_marker", kWorldFrameID);
  nogo_boundary_marker_->SetType(visualization_msgs::Marker::LINE_LIST);
  nogo_boundary_marker_->SetScale(0.05, 0.0, 0.0);
  nogo_boundary_marker_->SetColorRGBA(1.0, 0.0, 0.0, 0.8);

  grid_world_marker_ = std::make_unique<misc_utils_ns::Marker>(nh, "grid_world_marker", kWorldFrameID);
  grid_world_marker_->SetType(visualization_msgs::Marker::CUBE_LIST);
  grid_world_marker_->SetScale(1.0, 1.0, 1.0);
  grid_world_marker_->SetColorRGBA(1.0, 0.0, 0.0, 0.8);

  robot_yaw_ = 0.0;
  lookahead_point_direction_ = Eigen::Vector3d(1.0, 0.0, 0.0);
  moving_direction_ = Eigen::Vector3d(1.0, 0.0, 0.0);
  moving_forward_ = true;

  Eigen::Vector3d viewpoint_resolution = viewpoint_manager_->GetResolution();
  double add_non_keypose_node_min_dist = std::min(viewpoint_resolution.x(), viewpoint_resolution.y()) / 2;
  keypose_graph_->SetAddNonKeyposeNodeMinDist() = add_non_keypose_node_min_dist;

  robot_position_.x = 0;
  robot_position_.y = 0;
  robot_position_.z = 0;

  last_robot_position_ = robot_position_;
}

SensorCoveragePlanner3D::SensorCoveragePlanner3D(ros::NodeHandle& nh, ros::NodeHandle& nh_p)
  : keypose_cloud_update_(false)
  , initialized_(false)
  , lookahead_point_update_(false)
  , relocation_(false)
  , start_exploration_(false)
  , exploration_finished_(false)
  , near_home_(false)
  , at_home_(false)
  , stopped_(false)
  , test_point_update_(false)
  , viewpoint_ind_update_(false)
  , step_(false)
  , use_momentum_(false)
  , lookahead_point_in_line_of_sight_(true)
  , registered_cloud_count_(0)
  , keypose_count_(0)
  , direction_change_count_(0)
  , direction_no_change_count_(0)
  , momentum_activation_count_(0)
{
  initialize(nh, nh_p);
  PrintExplorationStatus("Exploration Started", false);
}

bool SensorCoveragePlanner3D::initialize(ros::NodeHandle& nh, ros::NodeHandle& nh_p)
{
  if (!pp_.ReadParameters(nh_p))
  {
    ROS_ERROR("Read parameters failed");
    return false;
  }

  pd_.Initialize(nh, nh_p);

  pd_.keypose_graph_->SetAllowVerticalEdge(false);

  lidar_model_ns::LiDARModel::setCloudDWZResol(pd_.planning_env_->GetPlannerCloudResolution());

  execution_timer_ = nh.createTimer(ros::Duration(1.0), &SensorCoveragePlanner3D::execute, this);

  exploration_start_sub_ =
      nh.subscribe(pp_.sub_start_exploration_topic_, 5, &SensorCoveragePlanner3D::ExplorationStartCallback, this);
  registered_scan_sub_ =
      nh.subscribe(pp_.sub_registered_scan_topic_, 5, &SensorCoveragePlanner3D::RegisteredScanCallback, this);
  terrain_map_sub_ = nh.subscribe(pp_.sub_terrain_map_topic_, 5, &SensorCoveragePlanner3D::TerrainMapCallback, this);
  terrain_map_ext_sub_ =
      nh.subscribe(pp_.sub_terrain_map_ext_topic_, 5, &SensorCoveragePlanner3D::TerrainMapExtCallback, this);
  state_estimation_sub_ =
      nh.subscribe(pp_.sub_state_estimation_topic_, 5, &SensorCoveragePlanner3D::StateEstimationCallback, this);
  coverage_boundary_sub_ =
      nh.subscribe(pp_.sub_coverage_boundary_topic_, 1, &SensorCoveragePlanner3D::CoverageBoundaryCallback, this);
  viewpoint_boundary_sub_ =
      nh.subscribe(pp_.sub_viewpoint_boundary_topic_, 1, &SensorCoveragePlanner3D::ViewPointBoundaryCallback, this);
  nogo_boundary_sub_ =
      nh.subscribe(pp_.sub_nogo_boundary_topic_, 1, &SensorCoveragePlanner3D::NogoBoundaryCallback, this);

  global_path_full_publisher_ = nh.advertise<nav_msgs::Path>("global_path_full", 1);
  global_path_publisher_ = nh.advertise<nav_msgs::Path>("global_path", 1);
  old_global_path_publisher_ = nh.advertise<nav_msgs::Path>("old_global_path", 1);
  to_nearest_global_subspace_path_publisher_ = nh.advertise<nav_msgs::Path>("to_nearest_global_subspace_path", 1);
  local_tsp_path_publisher_ = nh.advertise<nav_msgs::Path>("local_path", 1);
  exploration_path_publisher_ = nh.advertise<nav_msgs::Path>("exploration_path", 1);
  waypoint_pub_ = nh.advertise<geometry_msgs::PointStamped>(pp_.pub_waypoint_topic_, 2);
  exploration_finish_pub_ = nh.advertise<std_msgs::Bool>(pp_.pub_exploration_finish_topic_, 2);
  runtime_breakdown_pub_ = nh.advertise<std_msgs::Int32MultiArray>(pp_.pub_runtime_breakdown_topic_, 2);
  runtime_pub_ = nh.advertise<std_msgs::Float32>(pp_.pub_runtime_topic_, 2);
  momentum_activation_count_pub_ = nh.advertise<std_msgs::Int32>(pp_.pub_momentum_activation_count_topic_, 2);
  // Debug
  pointcloud_manager_neighbor_cells_origin_pub_ =
      nh.advertise<geometry_msgs::PointStamped>("pointcloud_manager_neighbor_cells_origin", 1);

  return true;
}

void SensorCoveragePlanner3D::ExplorationStartCallback(const std_msgs::Bool::ConstPtr& start_msg)
{
  if (start_msg->data)
  {
    start_exploration_ = true;
  }
}

/**
 * Updates pd_.robot_position_ and robot_yaw_, updates bool moving_forward_ and sets initialized_ to true.
 */
void SensorCoveragePlanner3D::StateEstimationCallback(const nav_msgs::Odometry::ConstPtr& state_estimation_msg)
{
  pd_.robot_position_ = state_estimation_msg->pose.pose.position;
  // Todo: use a boolean
  if (std::abs(pd_.initial_position_.x()) < 0.01 && std::abs(pd_.initial_position_.y()) < 0.01 &&
      std::abs(pd_.initial_position_.z()) < 0.01)
  {
    pd_.initial_position_.x() = pd_.robot_position_.x;
    pd_.initial_position_.y() = pd_.robot_position_.y;
    pd_.initial_position_.z() = pd_.robot_position_.z;
  }
  double roll, pitch, yaw;
  geometry_msgs::Quaternion geo_quat = state_estimation_msg->pose.pose.orientation;
  tf::Matrix3x3(tf::Quaternion(geo_quat.x, geo_quat.y, geo_quat.z, geo_quat.w)).getRPY(roll, pitch, yaw);

  pd_.robot_yaw_ = yaw;

  if (state_estimation_msg->twist.twist.linear.x > 0.4)
  {
    pd_.moving_forward_ = true;
  }
  else if (state_estimation_msg->twist.twist.linear.x < -0.4)
  {
    pd_.moving_forward_ = false;
  }
  initialized_ = true;
}

/**
 * Callback function for storing registered point clouds and creating keypose nodes. 
 * 
 * Appends all new registered scans to registered scan stack. Downsizes the incoming registered scan message 
 * and copies into registered cloud. Updates robot positions and registered clouds within planning environment. 
 * 
 * Every five registered clouds, initialize a keypose node based on current robot position, 
 * downsize and copy registered scan stack cloud into keypose cloud, reset registered scan stack cloud, 
 * and update keypose cloud update status to true.
 * 
 * @param registered_scan_msg incoming registered point cloud message for processing.
 */
void SensorCoveragePlanner3D::RegisteredScanCallback(const sensor_msgs::PointCloud2ConstPtr& registered_scan_msg)
{
  if (!initialized_)
  {
    return;
  }
  // Converts incoming registered_scan_msg into pcl format point cloud.
  pcl::PointCloud<pcl::PointXYZ>::Ptr registered_scan_tmp(new pcl::PointCloud<pcl::PointXYZ>());
  pcl::fromROSMsg(*registered_scan_msg, *registered_scan_tmp);
  if (registered_scan_tmp->points.empty())
  {
    return;
  }
  // Adds incoming pointcloud into registered_scan_stack_.
  *(pd_.registered_scan_stack_->cloud_) += *(registered_scan_tmp);
  pointcloud_downsizer_.Downsize(registered_scan_tmp, pp_.kKeyposeCloudDwzFilterLeafSize,
                                 pp_.kKeyposeCloudDwzFilterLeafSize, pp_.kKeyposeCloudDwzFilterLeafSize);
  pd_.registered_cloud_->cloud_->clear();
  pcl::copyPointCloud(*registered_scan_tmp, *(pd_.registered_cloud_->cloud_));

  pd_.planning_env_->UpdateRobotPosition(pd_.robot_position_);
  pd_.planning_env_->UpdateRegisteredCloud<pcl::PointXYZI>(pd_.registered_cloud_->cloud_);

  // Create a keypose node every five registered pointclouds.
  registered_cloud_count_ = (registered_cloud_count_ + 1) % 5;
  if (registered_cloud_count_ == 0)
  {
    // initialized_ = true;
    pd_.keypose_.pose.pose.position = pd_.robot_position_;
    pd_.keypose_.pose.covariance[0] = keypose_count_++;
    pd_.cur_keypose_node_ind_ = pd_.keypose_graph_->AddKeyposeNode(pd_.keypose_, *(pd_.planning_env_));

    pointcloud_downsizer_.Downsize(pd_.registered_scan_stack_->cloud_, pp_.kKeyposeCloudDwzFilterLeafSize,
                                   pp_.kKeyposeCloudDwzFilterLeafSize, pp_.kKeyposeCloudDwzFilterLeafSize);

    // Clear keypose cloud every 5 registered scans, and copy whatever is on stack to keypose cloud.
    pd_.keypose_cloud_->cloud_->clear();
    pcl::copyPointCloud(*(pd_.registered_scan_stack_->cloud_), *(pd_.keypose_cloud_->cloud_));
    // pd_.keypose_cloud_->Publish();
    pd_.registered_scan_stack_->cloud_->clear();
    keypose_cloud_update_ = true;
  }
}

void SensorCoveragePlanner3D::TerrainMapCallback(const sensor_msgs::PointCloud2ConstPtr& terrain_map_msg)
{
  if (pp_.kCheckTerrainCollision)
  {
    pcl::PointCloud<pcl::PointXYZI>::Ptr terrain_map_tmp(new pcl::PointCloud<pcl::PointXYZI>());
    pcl::fromROSMsg<pcl::PointXYZI>(*terrain_map_msg, *terrain_map_tmp);
    pd_.terrain_collision_cloud_->cloud_->clear();
    for (auto& point : terrain_map_tmp->points)
    {
      if (point.intensity > pp_.kTerrainCollisionThreshold)
      {
        pd_.terrain_collision_cloud_->cloud_->points.push_back(point);
      }
    }
  }
}

void SensorCoveragePlanner3D::TerrainMapExtCallback(const sensor_msgs::PointCloud2ConstPtr& terrain_map_ext_msg)
{
  if (pp_.kUseTerrainHeight)
  {
    pcl::fromROSMsg<pcl::PointXYZI>(*terrain_map_ext_msg, *(pd_.large_terrain_cloud_->cloud_));
  }
  if (pp_.kCheckTerrainCollision)
  {
    pcl::fromROSMsg<pcl::PointXYZI>(*terrain_map_ext_msg, *(pd_.large_terrain_cloud_->cloud_));
    pd_.terrain_ext_collision_cloud_->cloud_->clear();
    for (auto& point : pd_.large_terrain_cloud_->cloud_->points)
    {
      if (point.intensity > pp_.kTerrainCollisionThreshold)
      {
        pd_.terrain_ext_collision_cloud_->cloud_->points.push_back(point);
      }
    }
  }
}

void SensorCoveragePlanner3D::CoverageBoundaryCallback(const geometry_msgs::PolygonStampedConstPtr& polygon_msg)
{
  pd_.planning_env_->UpdateCoverageBoundary((*polygon_msg).polygon);
}

void SensorCoveragePlanner3D::ViewPointBoundaryCallback(const geometry_msgs::PolygonStampedConstPtr& polygon_msg)
{
  pd_.viewpoint_manager_->UpdateViewPointBoundary((*polygon_msg).polygon);
}

void SensorCoveragePlanner3D::NogoBoundaryCallback(const geometry_msgs::PolygonStampedConstPtr& polygon_msg)
{
  if (polygon_msg->polygon.points.empty())
  {
    return;
  }
  double polygon_id = polygon_msg->polygon.points[0].z;
  int polygon_point_size = polygon_msg->polygon.points.size();
  std::vector<geometry_msgs::Polygon> nogo_boundary;
  geometry_msgs::Polygon polygon;
  for (int i = 0; i < polygon_point_size; i++)
  {
    if (polygon_msg->polygon.points[i].z == polygon_id)
    {
      polygon.points.push_back(polygon_msg->polygon.points[i]);
    }
    else
    {
      nogo_boundary.push_back(polygon);
      polygon.points.clear();
      polygon_id = polygon_msg->polygon.points[i].z;
      polygon.points.push_back(polygon_msg->polygon.points[i]);
    }
  }
  nogo_boundary.push_back(polygon);
  pd_.viewpoint_manager_->UpdateNogoBoundary(nogo_boundary);

  geometry_msgs::Point point;
  for (int i = 0; i < nogo_boundary.size(); i++)
  {
    for (int j = 0; j < nogo_boundary[i].points.size() - 1; j++)
    {
      point.x = nogo_boundary[i].points[j].x;
      point.y = nogo_boundary[i].points[j].y;
      point.z = nogo_boundary[i].points[j].z;
      pd_.nogo_boundary_marker_->marker_.points.push_back(point);
      point.x = nogo_boundary[i].points[j + 1].x;
      point.y = nogo_boundary[i].points[j + 1].y;
      point.z = nogo_boundary[i].points[j + 1].z;
      pd_.nogo_boundary_marker_->marker_.points.push_back(point);
    }
    point.x = nogo_boundary[i].points.back().x;
    point.y = nogo_boundary[i].points.back().y;
    point.z = nogo_boundary[i].points.back().z;
    pd_.nogo_boundary_marker_->marker_.points.push_back(point);
    point.x = nogo_boundary[i].points.front().x;
    point.y = nogo_boundary[i].points.front().y;
    point.z = nogo_boundary[i].points.front().z;
    pd_.nogo_boundary_marker_->marker_.points.push_back(point);
  }
  pd_.nogo_boundary_marker_->Publish();
}

/**
 * Creates a simple waypoint that +12m in the x direction. 
 * 
 * This function is used when the TARE planner hasn't been initialized at the start. It publishes a 
 * waypoint hardcoded to be +12m in the x direction.
 */
void SensorCoveragePlanner3D::SendInitialWaypoint()
{
  // send waypoint ahead
  double lx = 12.0;
  double ly = 0.0;
  double dx = cos(pd_.robot_yaw_) * lx - sin(pd_.robot_yaw_) * ly;
  double dy = sin(pd_.robot_yaw_) * lx + cos(pd_.robot_yaw_) * ly;

  geometry_msgs::PointStamped waypoint;
  waypoint.header.frame_id = "map";
  waypoint.header.stamp = ros::Time::now();
  waypoint.point.x = pd_.robot_position_.x + dx;
  waypoint.point.y = pd_.robot_position_.y + dy;
  waypoint.point.z = pd_.robot_position_.z;
  waypoint_pub_.publish(waypoint);
}

void SensorCoveragePlanner3D::UpdateKeyposeGraph()
{
  misc_utils_ns::Timer update_keypose_graph_timer("update keypose graph");
  update_keypose_graph_timer.Start();

  pd_.keypose_graph_->GetMarker(pd_.keypose_graph_node_marker_->marker_, pd_.keypose_graph_edge_marker_->marker_);
  // pd_.keypose_graph_node_marker_->Publish();
  pd_.keypose_graph_edge_marker_->Publish();
  pd_.keypose_graph_vis_cloud_->cloud_->clear();
  pd_.keypose_graph_->CheckLocalCollision(pd_.robot_position_, pd_.viewpoint_manager_);
  pd_.keypose_graph_->CheckConnectivity(pd_.robot_position_);
  pd_.keypose_graph_->GetVisualizationCloud(pd_.keypose_graph_vis_cloud_->cloud_);
  pd_.keypose_graph_vis_cloud_->Publish();

  update_keypose_graph_timer.Stop(false);
}

/**
 * Get and update collision cloud. Use cloud to get viewpoint candidates. Updates robot pose as visited viewpoints.
 */
int SensorCoveragePlanner3D::UpdateViewPoints()
{
  misc_utils_ns::Timer collision_cloud_timer("update collision cloud");
  collision_cloud_timer.Start();
  pd_.collision_cloud_->cloud_ = pd_.planning_env_->GetCollisionCloud();
  collision_cloud_timer.Stop(false);

  misc_utils_ns::Timer viewpoint_manager_update_timer("update viewpoint manager");
  viewpoint_manager_update_timer.Start();
  if (pp_.kUseTerrainHeight)
  {
    pd_.viewpoint_manager_->SetViewPointHeightWithTerrain(pd_.large_terrain_cloud_->cloud_);
  }
  if (pp_.kCheckTerrainCollision)
  {
    *(pd_.collision_cloud_->cloud_) += *(pd_.terrain_collision_cloud_->cloud_);
    *(pd_.collision_cloud_->cloud_) += *(pd_.terrain_ext_collision_cloud_->cloud_);
  }
  pd_.viewpoint_manager_->CheckViewPointCollision(pd_.collision_cloud_->cloud_);
  pd_.viewpoint_manager_->CheckViewPointLineOfSight();
  pd_.viewpoint_manager_->CheckViewPointConnectivity();
  int viewpoint_candidate_count = pd_.viewpoint_manager_->GetViewPointCandidate();

  UpdateVisitedPositions();
  pd_.viewpoint_manager_->UpdateViewPointVisited(pd_.visited_positions_);
  pd_.viewpoint_manager_->UpdateViewPointVisited(pd_.grid_world_);

  // For visualization
  pd_.collision_cloud_->Publish();
  // pd_.collision_grid_cloud_->Publish();
  pd_.viewpoint_manager_->GetCollisionViewPointVisCloud(pd_.viewpoint_in_collision_cloud_->cloud_);
  pd_.viewpoint_in_collision_cloud_->Publish();

  viewpoint_manager_update_timer.Stop(false);
  return viewpoint_candidate_count;
}

void SensorCoveragePlanner3D::UpdateViewPointCoverage()
{
  // Update viewpoint coverage
  misc_utils_ns::Timer update_coverage_timer("update viewpoint coverage");
  update_coverage_timer.Start();
  pd_.viewpoint_manager_->UpdateViewPointCoverage<PlannerCloudPointType>(pd_.planning_env_->GetDiffCloud());
  pd_.viewpoint_manager_->UpdateRolledOverViewPointCoverage<PlannerCloudPointType>(
      pd_.planning_env_->GetStackedCloud());
  // Update robot coverage
  pd_.robot_viewpoint_.ResetCoverage();
  geometry_msgs::Pose robot_pose;
  robot_pose.position = pd_.robot_position_;
  pd_.robot_viewpoint_.setPose(robot_pose);
  UpdateRobotViewPointCoverage();
  update_coverage_timer.Stop(false);
}

void SensorCoveragePlanner3D::UpdateRobotViewPointCoverage()
{
  pcl::PointCloud<pcl::PointXYZI>::Ptr cloud = pd_.planning_env_->GetCollisionCloud();
  for (const auto& point : cloud->points)
  {
    if (pd_.viewpoint_manager_->InFOVAndRange(
            Eigen::Vector3d(point.x, point.y, point.z),
            Eigen::Vector3d(pd_.robot_position_.x, pd_.robot_position_.y, pd_.robot_position_.z)))
    {
      pd_.robot_viewpoint_.UpdateCoverage<pcl::PointXYZI>(point);
    }
  }
}

/**
 * Updates covered area in the planning_env and publishes the clouds of uncovered areas.
 */
void SensorCoveragePlanner3D::UpdateCoveredAreas(int& uncovered_point_num, int& uncovered_frontier_point_num)
{
  // Update covered area
  misc_utils_ns::Timer update_coverage_area_timer("update covered area");
  update_coverage_area_timer.Start();
  pd_.planning_env_->UpdateCoveredArea(pd_.robot_viewpoint_, pd_.viewpoint_manager_);
  update_coverage_area_timer.Stop(false);
  misc_utils_ns::Timer get_uncovered_area_timer("get uncovered area");
  get_uncovered_area_timer.Start();
  pd_.planning_env_->GetUncoveredArea(pd_.viewpoint_manager_, uncovered_point_num, uncovered_frontier_point_num);
  get_uncovered_area_timer.Stop(false);
  pd_.planning_env_->PublishUncoveredCloud();
  pd_.planning_env_->PublishUncoveredFrontierCloud();
}

/**
 * If current position has not been visited, add it to pd_.visited_positions_
 */
void SensorCoveragePlanner3D::UpdateVisitedPositions()
{
  Eigen::Vector3d robot_current_position(pd_.robot_position_.x, pd_.robot_position_.y, pd_.robot_position_.z);
  bool existing = false;
  for (int i = 0; i < pd_.visited_positions_.size(); i++)
  {
    // TODO: parameterize this
    if ((robot_current_position - pd_.visited_positions_[i]).norm() < 1)
    {
      existing = true;
      break;
    }
  }
  if (!existing)
  {
    pd_.visited_positions_.push_back(robot_current_position);
  }
}

/**
 * Updates robot position within local coverage planner and viewpoint manager. If neighbor cells 
 * have changed (rollover), update neighbor cells as well. Update robot position within planning environment,
 * and publish new visualization point cloud.
 * 
 * Updates keypose cloud within planning environment.
 * 
 */
void SensorCoveragePlanner3D::UpdateGlobalRepresentation()
{
  pd_.local_coverage_planner_->SetRobotPosition(
      Eigen::Vector3d(pd_.robot_position_.x, pd_.robot_position_.y, pd_.robot_position_.z));
  // viewpoint rollover indicates new viewpoints from previous iteration.
  bool viewpoint_rollover = pd_.viewpoint_manager_->UpdateRobotPosition(
      Eigen::Vector3d(pd_.robot_position_.x, pd_.robot_position_.y, pd_.robot_position_.z));
  if (!pd_.grid_world_->Initialized() || viewpoint_rollover)
  {
    pd_.grid_world_->UpdateNeighborCells(pd_.robot_position_);
  }

  pd_.planning_env_->UpdateRobotPosition(pd_.robot_position_);
  pd_.planning_env_->GetVisualizationPointCloud(pd_.point_cloud_manager_neighbor_cloud_->cloud_);
  pd_.point_cloud_manager_neighbor_cloud_->Publish();

  // DEBUG
  Eigen::Vector3d pointcloud_manager_neighbor_cells_origin =
      pd_.planning_env_->GetPointCloudManagerNeighborCellsOrigin();
  geometry_msgs::PointStamped pointcloud_manager_neighbor_cells_origin_point;
  pointcloud_manager_neighbor_cells_origin_point.header.frame_id = "map";
  pointcloud_manager_neighbor_cells_origin_point.header.stamp = ros::Time::now();
  pointcloud_manager_neighbor_cells_origin_point.point.x = pointcloud_manager_neighbor_cells_origin.x();
  pointcloud_manager_neighbor_cells_origin_point.point.y = pointcloud_manager_neighbor_cells_origin.y();
  pointcloud_manager_neighbor_cells_origin_point.point.z = pointcloud_manager_neighbor_cells_origin.z();
  pointcloud_manager_neighbor_cells_origin_pub_.publish(pointcloud_manager_neighbor_cells_origin_point);

  if (exploration_finished_ && pp_.kNoExplorationReturnHome)
  {
    pd_.planning_env_->SetUseFrontier(false);
  }
  pd_.planning_env_->UpdateKeyposeCloud<PlannerCloudPointType>(pd_.keypose_cloud_->cloud_);

  int closest_node_ind = pd_.keypose_graph_->GetClosestNodeInd(pd_.robot_position_);
  geometry_msgs::Point closest_node_position = pd_.keypose_graph_->GetClosestNodePosition(pd_.robot_position_);
  pd_.grid_world_->SetCurKeyposeGraphNodeInd(closest_node_ind);
  pd_.grid_world_->SetCurKeyposeGraphNodePosition(closest_node_position);

  pd_.grid_world_->UpdateRobotPosition(pd_.robot_position_);
  if (!pd_.grid_world_->HomeSet())
  {
    pd_.grid_world_->SetHomePosition(pd_.initial_position_);
  }
}

/** 
 * Updates viewpoint_manager and keypose_graph and uses them to output global path
 */
void SensorCoveragePlanner3D::GlobalPlanning(std::vector<int>& global_cell_tsp_order,
                                             exploration_path_ns::ExplorationPath& global_path)
{
  misc_utils_ns::Timer global_tsp_timer("Global planning");
  global_tsp_timer.Start();

  pd_.grid_world_->UpdateCellStatus(pd_.viewpoint_manager_);
  pd_.grid_world_->UpdateCellKeyposeGraphNodes(pd_.keypose_graph_);
  pd_.grid_world_->AddPathsInBetweenCells(pd_.viewpoint_manager_, pd_.keypose_graph_);

  pd_.viewpoint_manager_->UpdateCandidateViewPointCellStatus(pd_.grid_world_);

  global_path = pd_.grid_world_->SolveGlobalTSP(pd_.viewpoint_manager_, global_cell_tsp_order, pd_.keypose_graph_);

  global_tsp_timer.Stop(false);
  global_planning_runtime_ = global_tsp_timer.GetDuration("ms");
}

void SensorCoveragePlanner3D::PublishGlobalPlanningVisualization(
    const exploration_path_ns::ExplorationPath& global_path, const exploration_path_ns::ExplorationPath& local_path)
{
  nav_msgs::Path global_path_full = global_path.GetPath();
  global_path_full.header.frame_id = "map";
  global_path_full.header.stamp = ros::Time::now();
  global_path_full_publisher_.publish(global_path_full);
  // Get the part that connects with the local path

  int start_index = 0;
  for (int i = 0; i < global_path.nodes_.size(); i++)
  {
    if (global_path.nodes_[i].type_ == exploration_path_ns::NodeType::GLOBAL_VIEWPOINT ||
        global_path.nodes_[i].type_ == exploration_path_ns::NodeType::HOME ||
        !pd_.viewpoint_manager_->InLocalPlanningHorizon(global_path.nodes_[i].position_))
    {
      break;
    }
    start_index = i;
  }

  int end_index = global_path.nodes_.size() - 1;
  for (int i = global_path.nodes_.size() - 1; i >= 0; i--)
  {
    if (global_path.nodes_[i].type_ == exploration_path_ns::NodeType::GLOBAL_VIEWPOINT ||
        global_path.nodes_[i].type_ == exploration_path_ns::NodeType::HOME ||
        !pd_.viewpoint_manager_->InLocalPlanningHorizon(global_path.nodes_[i].position_))
    {
      break;
    }
    end_index = i;
  }

  nav_msgs::Path global_path_trim;
  if (local_path.nodes_.size() >= 2)
  {
    geometry_msgs::PoseStamped first_pose;
    first_pose.pose.position.x = local_path.nodes_.front().position_.x();
    first_pose.pose.position.y = local_path.nodes_.front().position_.y();
    first_pose.pose.position.z = local_path.nodes_.front().position_.z();
    global_path_trim.poses.push_back(first_pose);
  }

  for (int i = start_index; i <= end_index; i++)
  {
    geometry_msgs::PoseStamped pose;
    pose.pose.position.x = global_path.nodes_[i].position_.x();
    pose.pose.position.y = global_path.nodes_[i].position_.y();
    pose.pose.position.z = global_path.nodes_[i].position_.z();
    global_path_trim.poses.push_back(pose);
  }
  if (local_path.nodes_.size() >= 2)
  {
    geometry_msgs::PoseStamped last_pose;
    last_pose.pose.position.x = local_path.nodes_.back().position_.x();
    last_pose.pose.position.y = local_path.nodes_.back().position_.y();
    last_pose.pose.position.z = local_path.nodes_.back().position_.z();
    global_path_trim.poses.push_back(last_pose);
  }
  global_path_trim.header.frame_id = "map";
  global_path_trim.header.stamp = ros::Time::now();
  global_path_publisher_.publish(global_path_trim);

  pd_.grid_world_->GetVisualizationCloud(pd_.grid_world_vis_cloud_->cloud_);
  pd_.grid_world_vis_cloud_->Publish();
  pd_.grid_world_->GetMarker(pd_.grid_world_marker_->marker_);
  pd_.grid_world_marker_->Publish();
  nav_msgs::Path full_path = pd_.exploration_path_.GetPath();
  full_path.header.frame_id = "map";
  full_path.header.stamp = ros::Time::now();
  // exploration_path_publisher_.publish(full_path);
  pd_.exploration_path_.GetVisualizationCloud(pd_.exploration_path_cloud_->cloud_);
  pd_.exploration_path_cloud_->Publish();
  // pd_.planning_env_->PublishStackedCloud();
}

void SensorCoveragePlanner3D::LocalPlanning(int uncovered_point_num, int uncovered_frontier_point_num,
                                            const exploration_path_ns::ExplorationPath& global_path,
                                            exploration_path_ns::ExplorationPath& local_path)
{
  misc_utils_ns::Timer local_tsp_timer("Local planning");
  local_tsp_timer.Start();
  if (lookahead_point_update_)
  {
    pd_.local_coverage_planner_->SetLookAheadPoint(pd_.lookahead_point_);
  }
  local_path = pd_.local_coverage_planner_->SolveLocalCoverageProblem(global_path, uncovered_point_num,
                                                                      uncovered_frontier_point_num);
  local_tsp_timer.Stop(false);
}

void SensorCoveragePlanner3D::PublishLocalPlanningVisualization(const exploration_path_ns::ExplorationPath& local_path)
{
  pd_.viewpoint_manager_->GetVisualizationCloud(pd_.viewpoint_vis_cloud_->cloud_);
  pd_.viewpoint_vis_cloud_->Publish();
  pd_.lookahead_point_cloud_->Publish();
  nav_msgs::Path local_tsp_path = local_path.GetPath();
  local_tsp_path.header.frame_id = "map";
  local_tsp_path.header.stamp = ros::Time::now();
  local_tsp_path_publisher_.publish(local_tsp_path);
  pd_.local_coverage_planner_->GetSelectedViewPointVisCloud(pd_.selected_viewpoint_vis_cloud_->cloud_);
  pd_.selected_viewpoint_vis_cloud_->Publish();

  // Visualize local planning horizon box
}

exploration_path_ns::ExplorationPath SensorCoveragePlanner3D::ConcatenateGlobalLocalPath(
    const exploration_path_ns::ExplorationPath& global_path, const exploration_path_ns::ExplorationPath& local_path)
{
  exploration_path_ns::ExplorationPath full_path;
  if (exploration_finished_ && near_home_ && pp_.kRushHome)
  {
    exploration_path_ns::Node node;
    node.position_.x() = pd_.robot_position_.x;
    node.position_.y() = pd_.robot_position_.y;
    node.position_.z() = pd_.robot_position_.z;
    node.type_ = exploration_path_ns::NodeType::ROBOT;
    full_path.nodes_.push_back(node);
    node.position_ = pd_.initial_position_;
    node.type_ = exploration_path_ns::NodeType::HOME;
    full_path.nodes_.push_back(node);
    return full_path;
  }

  double global_path_length = global_path.GetLength();
  double local_path_length = local_path.GetLength();
  if (global_path_length < 3 && local_path_length < 5)
  {
    return full_path;
  }
  else
  {
    full_path = local_path;
    if (local_path.nodes_.front().type_ == exploration_path_ns::NodeType::LOCAL_PATH_END &&
        local_path.nodes_.back().type_ == exploration_path_ns::NodeType::LOCAL_PATH_START)
    {
      full_path.Reverse();
    }
    else if (local_path.nodes_.front().type_ == exploration_path_ns::NodeType::LOCAL_PATH_START &&
             local_path.nodes_.back() == local_path.nodes_.front())
    {
      full_path.nodes_.back().type_ = exploration_path_ns::NodeType::LOCAL_PATH_END;
    }
    else if (local_path.nodes_.front().type_ == exploration_path_ns::NodeType::LOCAL_PATH_END &&
             local_path.nodes_.back() == local_path.nodes_.front())
    {
      full_path.nodes_.front().type_ = exploration_path_ns::NodeType::LOCAL_PATH_START;
    }
  }

  return full_path;
}

bool SensorCoveragePlanner3D::GetLookAheadPoint(const exploration_path_ns::ExplorationPath& local_path,
                                                const exploration_path_ns::ExplorationPath& global_path,
                                                Eigen::Vector3d& lookahead_point)
{
  Eigen::Vector3d robot_position(pd_.robot_position_.x, pd_.robot_position_.y, pd_.robot_position_.z);

  // Determine which direction to follow on the global path
  double dist_from_start = 0.0;
  for (int i = 1; i < global_path.nodes_.size(); i++)
  {
    dist_from_start += (global_path.nodes_[i - 1].position_ - global_path.nodes_[i].position_).norm();
    if (global_path.nodes_[i].type_ == exploration_path_ns::NodeType::GLOBAL_VIEWPOINT)
    {
      break;
    }
  }

  double dist_from_end = 0.0;
  for (int i = global_path.nodes_.size() - 2; i > 0; i--)
  {
    dist_from_end += (global_path.nodes_[i + 1].position_ - global_path.nodes_[i].position_).norm();
    if (global_path.nodes_[i].type_ == exploration_path_ns::NodeType::GLOBAL_VIEWPOINT)
    {
      break;
    }
  }

  bool local_path_too_short = true;
  for (int i = 0; i < local_path.nodes_.size(); i++)
  {
    double dist_to_robot = (robot_position - local_path.nodes_[i].position_).norm();
    if (dist_to_robot > pp_.kLookAheadDistance / 5)
    {
      local_path_too_short = false;
      break;
    }
  }
  if (local_path.GetNodeNum() < 1 || local_path_too_short)
  {
    if (dist_from_start < dist_from_end)
    {
      double dist_from_robot = 0.0;
      for (int i = 1; i < global_path.nodes_.size(); i++)
      {
        dist_from_robot += (global_path.nodes_[i - 1].position_ - global_path.nodes_[i].position_).norm();
        if (dist_from_robot > pp_.kLookAheadDistance / 2)
        {
          lookahead_point = global_path.nodes_[i].position_;
          break;
        }
      }
    }
    else
    {
      double dist_from_robot = 0.0;
      for (int i = global_path.nodes_.size() - 2; i > 0; i--)
      {
        dist_from_robot += (global_path.nodes_[i + 1].position_ - global_path.nodes_[i].position_).norm();
        if (dist_from_robot > pp_.kLookAheadDistance / 2)
        {
          lookahead_point = global_path.nodes_[i].position_;
          break;
        }
      }
    }
    return false;
  }

  bool has_lookahead = false;
  bool dir = true;
  int robot_i = 0;
  int lookahead_i = 0;
  for (int i = 0; i < local_path.nodes_.size(); i++)
  {
    if (local_path.nodes_[i].type_ == exploration_path_ns::NodeType::ROBOT)
    {
      robot_i = i;
    }
    if (local_path.nodes_[i].type_ == exploration_path_ns::NodeType::LOOKAHEAD_POINT)
    {
      has_lookahead = true;
      lookahead_i = i;
    }
  }

  int forward_viewpoint_count = 0;
  int backward_viewpoint_count = 0;

  bool local_loop = false;
  if (local_path.nodes_.front() == local_path.nodes_.back() &&
      local_path.nodes_.front().type_ == exploration_path_ns::NodeType::ROBOT)
  {
    local_loop = true;
  }

  if (local_loop)
  {
    robot_i = 0;
  }
  for (int i = robot_i + 1; i < local_path.GetNodeNum(); i++)
  {
    if (local_path.nodes_[i].type_ == exploration_path_ns::NodeType::LOCAL_VIEWPOINT)
    {
      forward_viewpoint_count++;
    }
  }
  if (local_loop)
  {
    robot_i = local_path.nodes_.size() - 1;
  }
  for (int i = robot_i - 1; i >= 0; i--)
  {
    if (local_path.nodes_[i].type_ == exploration_path_ns::NodeType::LOCAL_VIEWPOINT)
    {
      backward_viewpoint_count++;
    }
  }

  Eigen::Vector3d forward_lookahead_point = robot_position;
  Eigen::Vector3d backward_lookahead_point = robot_position;

  bool has_forward = false;
  bool has_backward = false;

  if (local_loop)
  {
    robot_i = 0;
  }
  bool forward_lookahead_point_in_los = true;
  bool backward_lookahead_point_in_los = true;
  double length_from_robot = 0.0;
  for (int i = robot_i + 1; i < local_path.GetNodeNum(); i++)
  {
    length_from_robot += (local_path.nodes_[i].position_ - local_path.nodes_[i - 1].position_).norm();
    double dist_to_robot = (local_path.nodes_[i].position_ - robot_position).norm();
    bool in_line_of_sight = true;
    if (i < local_path.GetNodeNum() - 1)
    {
      in_line_of_sight = pd_.viewpoint_manager_->InCurrentFrameLineOfSight(local_path.nodes_[i + 1].position_);
    }
    if ((length_from_robot > pp_.kLookAheadDistance || (pp_.kUseLineOfSightLookAheadPoint && !in_line_of_sight) ||
         local_path.nodes_[i].type_ == exploration_path_ns::NodeType::LOCAL_VIEWPOINT ||
         local_path.nodes_[i].type_ == exploration_path_ns::NodeType::LOCAL_PATH_START ||
         local_path.nodes_[i].type_ == exploration_path_ns::NodeType::LOCAL_PATH_END ||
         i == local_path.GetNodeNum() - 1))

    {
      if (pp_.kUseLineOfSightLookAheadPoint && !in_line_of_sight)
      {
        forward_lookahead_point_in_los = false;
      }
      forward_lookahead_point = local_path.nodes_[i].position_;
      has_forward = true;
      break;
    }
  }
  if (local_loop)
  {
    robot_i = local_path.nodes_.size() - 1;
  }
  length_from_robot = 0.0;
  for (int i = robot_i - 1; i >= 0; i--)
  {
    length_from_robot += (local_path.nodes_[i].position_ - local_path.nodes_[i + 1].position_).norm();
    double dist_to_robot = (local_path.nodes_[i].position_ - robot_position).norm();
    bool in_line_of_sight = true;
    if (i > 0)
    {
      in_line_of_sight = pd_.viewpoint_manager_->InCurrentFrameLineOfSight(local_path.nodes_[i - 1].position_);
    }
    if ((length_from_robot > pp_.kLookAheadDistance || (pp_.kUseLineOfSightLookAheadPoint && !in_line_of_sight) ||
         local_path.nodes_[i].type_ == exploration_path_ns::NodeType::LOCAL_VIEWPOINT ||
         local_path.nodes_[i].type_ == exploration_path_ns::NodeType::LOCAL_PATH_START ||
         local_path.nodes_[i].type_ == exploration_path_ns::NodeType::LOCAL_PATH_END || i == 0))

    {
      if (pp_.kUseLineOfSightLookAheadPoint && !in_line_of_sight)
      {
        backward_lookahead_point_in_los = false;
      }
      backward_lookahead_point = local_path.nodes_[i].position_;
      has_backward = true;
      break;
    }
  }

  if (forward_viewpoint_count > 0 && !has_forward)
  {
    std::cout << "forward viewpoint count > 0 but does not have forward lookahead point" << std::endl;
    exit(1);
  }
  if (backward_viewpoint_count > 0 && !has_backward)
  {
    std::cout << "backward viewpoint count > 0 but does not have backward lookahead point" << std::endl;
    exit(1);
  }

  double dx = pd_.lookahead_point_direction_.x();
  double dy = pd_.lookahead_point_direction_.y();

  // double lx = 1.0;
  // double ly = 0.0;
  // double dx = 1.0;
  // double dy = 0.0;
  // if (pd_.moving_forward_)
  // {
  //   lx = 1.0;
  // }
  // else
  // {
  //   lx = -1.0;
  // }

  // dx = cos(pd_.robot_yaw_) * lx - sin(pd_.robot_yaw_) * ly;
  // dy = sin(pd_.robot_yaw_) * lx + cos(pd_.robot_yaw_) * ly;

  // double dx = pd_.moving_direction_.x();
  // double dy = pd_.moving_direction_.y();

  double forward_angle_score = -2;
  double backward_angle_score = -2;
  double lookahead_angle_score = -2;

  double dist_robot_to_lookahead = 0.0;
  if (has_forward)
  {
    Eigen::Vector3d forward_diff = forward_lookahead_point - robot_position;
    forward_diff.z() = 0.0;
    forward_diff = forward_diff.normalized();
    forward_angle_score = dx * forward_diff.x() + dy * forward_diff.y();
  }
  if (has_backward)
  {
    Eigen::Vector3d backward_diff = backward_lookahead_point - robot_position;
    backward_diff.z() = 0.0;
    backward_diff = backward_diff.normalized();
    backward_angle_score = dx * backward_diff.x() + dy * backward_diff.y();
  }
  if (has_lookahead)
  {
    Eigen::Vector3d prev_lookahead_point = local_path.nodes_[lookahead_i].position_;
    dist_robot_to_lookahead = (robot_position - prev_lookahead_point).norm();
    Eigen::Vector3d diff = prev_lookahead_point - robot_position;
    diff.z() = 0.0;
    diff = diff.normalized();
    lookahead_angle_score = dx * diff.x() + dy * diff.y();
  }

  pd_.lookahead_point_cloud_->cloud_->clear();

  if (forward_viewpoint_count == 0 && backward_viewpoint_count == 0)
  {
    relocation_ = true;
  }
  else
  {
    relocation_ = false;
  }
  if (relocation_)
  {
    if (use_momentum_ && pp_.kUseMomentum)
    {
      if (forward_angle_score > backward_angle_score)
      {
        lookahead_point = forward_lookahead_point;
      }
      else
      {
        lookahead_point = backward_lookahead_point;
      }
    }
    else
    {
      // follow the shorter distance one
      if (dist_from_start < dist_from_end && local_path.nodes_.front().type_ != exploration_path_ns::NodeType::ROBOT)
      {
        lookahead_point = backward_lookahead_point;
      }
      else if (dist_from_end < dist_from_start &&
               local_path.nodes_.back().type_ != exploration_path_ns::NodeType::ROBOT)
      {
        lookahead_point = forward_lookahead_point;
      }
      else
      {
        lookahead_point =
            forward_angle_score > backward_angle_score ? forward_lookahead_point : backward_lookahead_point;
      }
    }
  }
  else if (has_lookahead && lookahead_angle_score > 0 && dist_robot_to_lookahead > pp_.kLookAheadDistance / 2 &&
           pd_.viewpoint_manager_->InLocalPlanningHorizon(local_path.nodes_[lookahead_i].position_))

  {
    lookahead_point = local_path.nodes_[lookahead_i].position_;
  }
  else
  {
    if (forward_angle_score > backward_angle_score)
    {
      if (forward_viewpoint_count > 0)
      {
        lookahead_point = forward_lookahead_point;
      }
      else
      {
        lookahead_point = backward_lookahead_point;
      }
    }
    else
    {
      if (backward_viewpoint_count > 0)
      {
        lookahead_point = backward_lookahead_point;
      }
      else
      {
        lookahead_point = forward_lookahead_point;
      }
    }
  }

  if ((lookahead_point == forward_lookahead_point && !forward_lookahead_point_in_los) ||
      (lookahead_point == backward_lookahead_point && !backward_lookahead_point_in_los))
  {
    lookahead_point_in_line_of_sight_ = false;
  }
  else
  {
    lookahead_point_in_line_of_sight_ = true;
  }

  pd_.lookahead_point_direction_ = lookahead_point - robot_position;
  pd_.lookahead_point_direction_.z() = 0.0;
  pd_.lookahead_point_direction_.normalize();

  pcl::PointXYZI point;
  point.x = lookahead_point.x();
  point.y = lookahead_point.y();
  point.z = lookahead_point.z();
  point.intensity = 1.0;
  pd_.lookahead_point_cloud_->cloud_->points.push_back(point);

  if (has_lookahead)
  {
    point.x = local_path.nodes_[lookahead_i].position_.x();
    point.y = local_path.nodes_[lookahead_i].position_.y();
    point.z = local_path.nodes_[lookahead_i].position_.z();
    point.intensity = 0;
    pd_.lookahead_point_cloud_->cloud_->points.push_back(point);
  }
  return true;
}

void SensorCoveragePlanner3D::PublishWaypoint()
{
  geometry_msgs::PointStamped waypoint;
  if (exploration_finished_ && near_home_ && pp_.kRushHome)
  {
    waypoint.point.x = pd_.initial_position_.x();
    waypoint.point.y = pd_.initial_position_.y();
    waypoint.point.z = pd_.initial_position_.z();
  }
  else
  {
    double dx = pd_.lookahead_point_.x() - pd_.robot_position_.x;
    double dy = pd_.lookahead_point_.y() - pd_.robot_position_.y;
    double r = sqrt(dx * dx + dy * dy);
    double extend_dist =
        lookahead_point_in_line_of_sight_ ? pp_.kExtendWayPointDistanceBig : pp_.kExtendWayPointDistanceSmall;
    if (r < extend_dist && pp_.kExtendWayPoint)
    {
      dx = dx / r * extend_dist;
      dy = dy / r * extend_dist;
    }
    waypoint.point.x = dx + pd_.robot_position_.x;
    waypoint.point.y = dy + pd_.robot_position_.y;
    waypoint.point.z = pd_.lookahead_point_.z();
  }
  misc_utils_ns::Publish<geometry_msgs::PointStamped>(waypoint_pub_, waypoint, kWorldFrameID);
}

void SensorCoveragePlanner3D::PublishRuntime()
{
  local_viewpoint_sampling_runtime_ = pd_.local_coverage_planner_->GetViewPointSamplingRuntime() / 1000;
  local_path_finding_runtime_ =
      (pd_.local_coverage_planner_->GetFindPathRuntime() + pd_.local_coverage_planner_->GetTSPRuntime()) / 1000;

  std_msgs::Int32MultiArray runtime_breakdown_msg;
  runtime_breakdown_msg.data.clear();
  runtime_breakdown_msg.data.push_back(update_representation_runtime_);
  runtime_breakdown_msg.data.push_back(local_viewpoint_sampling_runtime_);
  runtime_breakdown_msg.data.push_back(local_path_finding_runtime_);
  runtime_breakdown_msg.data.push_back(global_planning_runtime_);
  runtime_breakdown_msg.data.push_back(trajectory_optimization_runtime_);
  runtime_breakdown_msg.data.push_back(overall_runtime_);
  runtime_breakdown_pub_.publish(runtime_breakdown_msg);

  float runtime = 0;
  if (!exploration_finished_ && pp_.kNoExplorationReturnHome)
  {
    for (int i = 0; i < runtime_breakdown_msg.data.size() - 1; i++)
    {
      runtime += runtime_breakdown_msg.data[i];
    }
  }

  std_msgs::Float32 runtime_msg;
  runtime_msg.data = runtime / 1000.0;
  runtime_pub_.publish(runtime_msg);
}

double SensorCoveragePlanner3D::GetRobotToHomeDistance()
{
  Eigen::Vector3d robot_position(pd_.robot_position_.x, pd_.robot_position_.y, pd_.robot_position_.z);
  return (robot_position - pd_.initial_position_).norm();
}

void SensorCoveragePlanner3D::PublishExplorationState()
{
  std_msgs::Bool exploration_finished_msg;
  exploration_finished_msg.data = exploration_finished_;
  exploration_finish_pub_.publish(exploration_finished_msg);
}

void SensorCoveragePlanner3D::PrintExplorationStatus(std::string status, bool clear_last_line)
{
  if (clear_last_line)
  {
    printf(cursup);
    printf(cursclean);
    printf(cursup);
    printf(cursclean);
  }
  std::cout << std::endl << "\033[1;32m" << status << "\033[0m" << std::endl;
}

/**
<<<<<<< HEAD
 * If robot is doing a large direction change, increase a counter. Else, reset the counter. If counter above threshold, activate momentum. Updates pd_.last_robot_pos_. Publishes the number of times 'momentum' was activated.
=======
 * Counts the number of direction changes and momentum activations since advent of TARE planner. These are used 
 * as guiding metrics, and are not part of logic.
 * 
 * Checks for direction change by considering movements with substantial magniture that has negative 
 * dot product. If no direction change, resets direction change counter and increments direction no change counter. 
 * 
 * Also increments momentum activation if there was no direction change previously but there's a direction change now. 
 * Consecutive direction changes will not increment momentum activation counts.
>>>>>>> 7f88169c
 */
void SensorCoveragePlanner3D::CountDirectionChange()
{
  Eigen::Vector3d current_moving_direction_ =
      Eigen::Vector3d(pd_.robot_position_.x, pd_.robot_position_.y, pd_.robot_position_.z) -
      Eigen::Vector3d(pd_.last_robot_position_.x, pd_.last_robot_position_.y, pd_.last_robot_position_.z);

  if (current_moving_direction_.norm() > 0.5)
  {
    if (pd_.moving_direction_.dot(current_moving_direction_) < 0)
    {
      direction_change_count_++;
      direction_no_change_count_ = 0;
      if (direction_change_count_ > pp_.kDirectionChangeCounterThr)
      {
        if (!use_momentum_)
        {
          momentum_activation_count_++;
        }
        use_momentum_ = true;
      }
    }
    else
    {
      direction_no_change_count_++;
      if (direction_no_change_count_ > pp_.kDirectionNoChangeCounterThr)
      {
        direction_change_count_ = 0;
        use_momentum_ = false;
      }
    }
    pd_.moving_direction_ = current_moving_direction_;
  }
  pd_.last_robot_position_ = pd_.robot_position_;

  std_msgs::Int32 momentum_activation_count_msg;
  momentum_activation_count_msg.data = momentum_activation_count_;
  momentum_activation_count_pub_.publish(momentum_activation_count_msg);
}

/**
<<<<<<< HEAD
 * Callback every second. Defined in constructor
=======
 * Contains main logic of TARE planner. Executes every second.
 * 
 * 
 * 
>>>>>>> 7f88169c
 */
void SensorCoveragePlanner3D::execute(const ros::TimerEvent&)
{
  if (!pp_.kAutoStart && !start_exploration_)
  {
    ROS_INFO("Waiting for start signal");
    return;
  }
  Timer overall_processing_timer("overall processing");
  update_representation_runtime_ = 0;
  local_viewpoint_sampling_runtime_ = 0;
  local_path_finding_runtime_ = 0;
  global_planning_runtime_ = 0;
  trajectory_optimization_runtime_ = 0;
  overall_runtime_ = 0;

  if (!initialized_)
  {
    SendInitialWaypoint();
    start_time_ = ros::Time::now();
    global_direction_switch_time_ = ros::Time::now();
    return;
  }

  overall_processing_timer.Start();
  if (keypose_cloud_update_) //this is set to true every 5 scans (above)
  {
    keypose_cloud_update_ = false;

    CountDirectionChange();

    misc_utils_ns::Timer update_representation_timer("update representation");
    update_representation_timer.Start();

    // Update grid world
    UpdateGlobalRepresentation();

    int viewpoint_candidate_count = UpdateViewPoints();
    if (viewpoint_candidate_count == 0)
    {
      ROS_WARN("Cannot get candidate viewpoints, skipping this round");
      return;
    }

    UpdateKeyposeGraph();

    int uncovered_point_num = 0;
    int uncovered_frontier_point_num = 0;
    if (!exploration_finished_ || !pp_.kNoExplorationReturnHome)
    {
      UpdateViewPointCoverage();
      UpdateCoveredAreas(uncovered_point_num, uncovered_frontier_point_num);
    }
    else
    {
      pd_.viewpoint_manager_->ResetViewPointCoverage();
    }

    update_representation_timer.Stop(false);
    update_representation_runtime_ += update_representation_timer.GetDuration("ms");

    // Global TSP
    std::vector<int> global_cell_tsp_order;
    exploration_path_ns::ExplorationPath global_path;
    GlobalPlanning(global_cell_tsp_order, global_path);

    // Local TSP
    exploration_path_ns::ExplorationPath local_path;
    LocalPlanning(uncovered_point_num, uncovered_frontier_point_num, global_path, local_path);

    near_home_ = GetRobotToHomeDistance() < pp_.kRushHomeDist;
    at_home_ = GetRobotToHomeDistance() < pp_.kAtHomeDistThreshold;

    if (pd_.grid_world_->IsReturningHome() && pd_.local_coverage_planner_->IsLocalCoverageComplete() &&
        (ros::Time::now() - start_time_).toSec() > 5)
    {
      if (!exploration_finished_)
      {
        PrintExplorationStatus("Exploration completed, returning home", false);
      }
      exploration_finished_ = true;
    }

    if (exploration_finished_ && at_home_ && !stopped_)
    {
      PrintExplorationStatus("Return home completed", false);
      stopped_ = true;
    }

    pd_.exploration_path_ = ConcatenateGlobalLocalPath(global_path, local_path);

    PublishExplorationState();

    lookahead_point_update_ = GetLookAheadPoint(pd_.exploration_path_, global_path, pd_.lookahead_point_);
    PublishWaypoint();

    overall_processing_timer.Stop(false);
    overall_runtime_ = overall_processing_timer.GetDuration("ms");

    pd_.visualizer_->GetGlobalSubspaceMarker(pd_.grid_world_, global_cell_tsp_order);
    Eigen::Vector3d viewpoint_origin = pd_.viewpoint_manager_->GetOrigin();
    pd_.visualizer_->GetLocalPlanningHorizonMarker(viewpoint_origin.x(), viewpoint_origin.y(), pd_.robot_position_.z);
    pd_.visualizer_->PublishMarkers();

    PublishLocalPlanningVisualization(local_path);
    PublishGlobalPlanningVisualization(global_path, local_path);
    PublishRuntime();
  }
}
}  // namespace sensor_coverage_planner_3d_ns<|MERGE_RESOLUTION|>--- conflicted
+++ resolved
@@ -1239,18 +1239,14 @@
 }
 
 /**
-<<<<<<< HEAD
- * If robot is doing a large direction change, increase a counter. Else, reset the counter. If counter above threshold, activate momentum. Updates pd_.last_robot_pos_. Publishes the number of times 'momentum' was activated.
-=======
  * Counts the number of direction changes and momentum activations since advent of TARE planner. These are used 
- * as guiding metrics, and are not part of logic.
+ * as guiding metrics, and are not part of logic. Updates pd_.last_robot_pos_. 
  * 
- * Checks for direction change by considering movements with substantial magniture that has negative 
+ * Checks for direction change by considering movements with substantial magnitude that has negative 
  * dot product. If no direction change, resets direction change counter and increments direction no change counter. 
  * 
- * Also increments momentum activation if there was no direction change previously but there's a direction change now. 
+ * Also activates momemtum and increments momentum activation counter if direction change counter exceeds a threshold. 
  * Consecutive direction changes will not increment momentum activation counts.
->>>>>>> 7f88169c
  */
 void SensorCoveragePlanner3D::CountDirectionChange()
 {
@@ -1292,14 +1288,10 @@
 }
 
 /**
-<<<<<<< HEAD
- * Callback every second. Defined in constructor
-=======
  * Contains main logic of TARE planner. Executes every second.
  * 
  * 
  * 
->>>>>>> 7f88169c
  */
 void SensorCoveragePlanner3D::execute(const ros::TimerEvent&)
 {
